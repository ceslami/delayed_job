--- conflicted
+++ resolved
@@ -33,7 +33,7 @@
       @worker.job_say(@job, 'message')
     end
 
-    it "has a configurable default log level" do
+    it 'has a configurable default log level' do
       Delayed::Worker.default_log_level = 'error'
 
       expect(@worker).to receive(:say).
@@ -148,15 +148,10 @@
       it_behaves_like 'a worker which logs on the correct severity', severity
     end
 
-    it "logs a message on the default log's level" do
+    it 'logs a message on the default log\'s level' do
       expect(@worker.logger).to receive(:send).
-<<<<<<< HEAD
         with('info', "#{@expected_time}: #{@worker_name} #{@text}")
-      @worker.say(@text, Delayed::Worker::DEFAULT_LOG_LEVEL)
-=======
-        with("info", "#{@expected_time}: #{@worker_name} #{@text}")
       @worker.say(@text, Delayed::Worker.default_log_level)
->>>>>>> a834eb0f
     end
   end
 end